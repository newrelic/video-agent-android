plugins {
    id 'com.android.library'
    id 'maven-publish'
    id 'newrelic'
}
android {
    compileSdkVersion 33
    defaultConfig {
        minSdkVersion 16
        targetSdkVersion 33
        versionCode 6
<<<<<<< HEAD
        versionName "3.0.1"

=======
        versionName "3.0.0"
>>>>>>> fe3e16dc
        testInstrumentationRunner "androidx.test.runner.AndroidJUnitRunner"
        consumerProguardFiles "consumer-rules.pro"
    }
    buildTypes {
        debug {
            minifyEnabled false
            proguardFiles getDefaultProguardFile('proguard-android-optimize.txt'), 'proguard-rules.pro'
            buildConfigField("long", "VERSION_CODE", "${defaultConfig.versionCode}")
            buildConfigField("String","VERSION_NAME","\"${defaultConfig.versionName}\"")
        }
        release {
            minifyEnabled false
            proguardFiles getDefaultProguardFile('proguard-android-optimize.txt'), 'proguard-rules.pro'
            buildConfigField("long", "VERSION_CODE", "${defaultConfig.versionCode}")
            buildConfigField("String","VERSION_NAME","\"${defaultConfig.versionName}\"")
        }
    }
    compileOptions {
        sourceCompatibility JavaVersion.VERSION_1_8
        targetCompatibility JavaVersion.VERSION_1_8
    }
    namespace 'com.newrelic.videoagent.ima'
    lint {
        baseline = file("lint-baseline.xml")
    }
}
dependencies {
    implementation 'androidx.appcompat:appcompat:1.2.0'
    implementation 'com.google.android.material:material:1.3.0'
    implementation project(path: ':NewRelicVideoCore')
    implementation 'androidx.media3:media3-exoplayer-ima:1.1.0'
    testImplementation 'junit:junit:4.+'
    androidTestImplementation 'androidx.test.ext:junit:1.1.2'
    androidTestImplementation 'androidx.test.espresso:espresso-core:3.3.0'
//    implementation 'com.newrelic.agent.android:android-agent:7.6.3'
}
afterEvaluate {
    publishing {
        publications {
            release(MavenPublication) {
                from components.findByName('release')
                groupId = 'com.github.newrelic'
                artifactId = 'NRIMATracker'
                version = "${android.defaultConfig.versionName}"
            }
        }
    }
}<|MERGE_RESOLUTION|>--- conflicted
+++ resolved
@@ -9,12 +9,7 @@
         minSdkVersion 16
         targetSdkVersion 33
         versionCode 6
-<<<<<<< HEAD
         versionName "3.0.1"
-
-=======
-        versionName "3.0.0"
->>>>>>> fe3e16dc
         testInstrumentationRunner "androidx.test.runner.AndroidJUnitRunner"
         consumerProguardFiles "consumer-rules.pro"
     }
