package com.newrelic.videoagent.core.tracker;

import com.newrelic.agent.android.NewRelic;
import com.newrelic.videoagent.core.NewRelicVideoAgent;
import com.newrelic.videoagent.core.model.NREventAttributes;
import com.newrelic.videoagent.core.model.NRTimeSince;
import com.newrelic.videoagent.core.model.NRTimeSinceTable;
import com.newrelic.videoagent.core.utils.NRLog;

import java.util.HashMap;
import java.util.Map;
import static com.newrelic.videoagent.core.NRDef.*;

/**
 * `NRTracker` defines the basic behaviour of a tracker.
 */
public class NRTracker {

    /**
     * Linked tracker.
     */
    public NRTracker linkedTracker;

    private final NREventAttributes eventAttributes;
    private NRTimeSinceTable timeSinceTable;

    /**
     * Create a new NRTracker.
     */
    public NRTracker() {
        eventAttributes = new NREventAttributes();
        generateTimeSinceTable();
    }

    /**
     * Tracker is ready.
     */
    public void trackerReady() {
<<<<<<< HEAD
<<<<<<< Updated upstream
        sendEvent(TRACKER_READY);
=======
        sendVideoEvent(TRACKER_READY);
>>>>>>> Stashed changes
=======
        sendVideoEvent(TRACKER_READY);
    }

    /**
     * Set userId.
     *
     * @param userId User Id.
     */
    public void setUserId(String userId) {
        eventAttributes.setUserId(userId);
>>>>>>> fe3e16dc
    }

    /**
     * Set custom attribute for all events.
     *
     * @param key Attribute name.
     * @param value Attribute value.
     */
    public void setAttribute(String key, Object value) {
        setAttribute(key, value, null);
    }

    /**
     * Set custom attribute for selected events.
     *
     * WARNING: if the same attribute is defined for multiple action filters that could potentially match the same action, the behaviour is undefined. The user is responsable for designing filters that are sufficiently selective.
     *
     * @param key Attribute name.
     * @param value Attribute value.
     * @param action Action filter, a regexp.
     */
    public void setAttribute(String key, Object value, String action) {
        eventAttributes.setAttribute(key, value, action);
    }

    /**
     * Generate attributes for a given action.
     *
     * @param action Action being generated.
     * @param attributes Specific attributes sent along the action.
     * @return Map of attributes.
     */
    public Map<String, Object> getAttributes(String action, Map<String, Object> attributes) {
        attributes = eventAttributes.generateAttributes(action, attributes);
        return attributes;
    }

    /**
     * Add an entry to the timeSince table.
     *
     * @param action Action name.
     * @param attribute Attribute name.
     * @param filter Filter for the actions where the attribute applies.
     */
    public void addTimeSinceEntry(String action, String attribute, String filter) {
        timeSinceTable.addEntryWith(action, attribute, filter);
    }

    /**
     * Add entry using NRTimeSince model.
     *
     * @param ts Model.
     */
    public void addTimeSinceEntry(NRTimeSince ts) {
        timeSinceTable.addEntry(ts);
    }

    /**
     * Generate table of timeSince attributes.
     */
    public void generateTimeSinceTable() {
        timeSinceTable = new NRTimeSinceTable();
        addTimeSinceEntry(TRACKER_READY, "timeSinceTrackerReady", "[A-Z_]+");
    }

    /**
     * Register tracker listeners.
     */
    public void registerListeners() {}

    /**
     * Unregister tracker listeners.
     */
    public void unregisterListeners() {}

    /**
     * Dispose of the tracker. Internally call `unregisterListeners()`.
     */
    public void dispose() {
        unregisterListeners();
    }

    /**
     * Method called right before sending the event to New Relic.
     *
     * Last chance to decide if the event must be sent or not, or to modify the attributes.
     *
     * @param action Action name.
     * @param attributes Action attributes.
     * @return Must be send or not.
     */
    public boolean preSend(String action, Map<String, Object> attributes) {
        return true;
    }

    /**
     * Sends the given eventType and action wrapped in attributes.
     * @param eventType EventType for this telemetry.
     * @param action Action name.
     * @param attributes Event Type attributes for this action.
     */
    public void sendEvent(String eventType, String action, Map<String, Object> attributes) {
        if (attributes == null) {
            attributes = new HashMap<>();
        }

        attributes = getAttributes(action, attributes);
        timeSinceTable.applyAttributes(action, attributes);

        NRLog.d("SEND EVENT " + eventType + " " + action + " , attr = " + attributes);

        attributes.put("agentSession", getAgentSession());
        attributes.put("instrumentation.provider", "newrelic");
        attributes.put("instrumentation.name", getInstrumentationName());
        attributes.put("instrumentation.version", getCoreVersion());

        // Remove null and empty values
        while (attributes.values().remove(null));
        while (attributes.values().remove(""));

        if (preSend(action, attributes)) {
            attributes.put("actionName", action);
            if (!NewRelic.recordCustomEvent(eventType, attributes)) {
                NRLog.e("⚠️ Failed to recordCustomEvent. Maybe the NewRelicAgent is not initialized or the attribute list contains invalid/empty values. ⚠️");
            }
        }
    }

    /**
     * Send event of type VideoCustomAction with attributes.
     *
     * @param action Action name.
     * @param attributes Action attributes.
     */
    public void sendEvent(String action, Map<String, Object> attributes) {
        sendEvent(NR_VIDEO_CUSTOM_EVENT, action, attributes);
    }

    /**
     * Send event with attributes.
     *
     * @param action Action name.
     */
    public void sendVideoEvent(String action) {
        sendVideoEvent(action, null);
    }

    /**
     * Send event with attributes.
     *
     * @param action Action name.
     */
    public void sendVideoAdEvent(String action) {
        sendVideoAdEvent(action, null);
    }

    /**
     * Send event with attributes.
     *
     * @param action Action name.
     * @param attributes Event attributes.
     */
    public void sendVideoEvent(String action, Map<String, Object> attributes) {
        sendEvent(NR_VIDEO_EVENT, action, attributes);
    }

    /**
     * Send event with attributes.
     *
     * @param action Action name.
     * @param attributes Event attributes.
     */
    public void sendVideoAdEvent(String action, Map<String, Object> attributes) {
        sendEvent(NR_VIDEO_AD_EVENT, action, attributes);
    }

    /**
     * Send event with attributes.
     *
     * @param action Action name.
     * @param attributes Event attributes.
     */
    public void sendVideoErrorEvent(String action, Map<String, Object> attributes) {
        sendEvent(NR_VIDEO_ERROR_EVENT, action, attributes);
    }

    /**
     * Get the core version.
     *
     * @return Core version.
     */
    public String getCoreVersion() {
        return NRVIDEO_CORE_VERSION;
    }

    /**
     * Get the core version.
     *
     * @return Core version.
     */
    public String getInstrumentationName() {
        return "Mobile/Android";
    }

    /**
     * Get agent session.
     *
     * @return Agent session ID.
     */
    public String getAgentSession() {
        return NewRelicVideoAgent.getInstance().getSessionId();
    }
}<|MERGE_RESOLUTION|>--- conflicted
+++ resolved
@@ -36,24 +36,7 @@
      * Tracker is ready.
      */
     public void trackerReady() {
-<<<<<<< HEAD
-<<<<<<< Updated upstream
-        sendEvent(TRACKER_READY);
-=======
         sendVideoEvent(TRACKER_READY);
->>>>>>> Stashed changes
-=======
-        sendVideoEvent(TRACKER_READY);
-    }
-
-    /**
-     * Set userId.
-     *
-     * @param userId User Id.
-     */
-    public void setUserId(String userId) {
-        eventAttributes.setUserId(userId);
->>>>>>> fe3e16dc
     }
 
     /**
