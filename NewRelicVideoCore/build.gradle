plugins {
    id 'com.android.library'
    id 'maven-publish'
    id 'newrelic'
}
android {
    compileSdkVersion 33
    defaultConfig {
        minSdkVersion 16
        targetSdkVersion 33
        versionCode 9
<<<<<<< HEAD
        versionName "3.0.1"
=======
        versionName "3.0.0"

>>>>>>> fe3e16dc
        testInstrumentationRunner "androidx.test.runner.AndroidJUnitRunner"
        consumerProguardFiles "consumer-rules.pro"
    }
    buildTypes {
        debug {
            minifyEnabled false
            proguardFiles getDefaultProguardFile('proguard-android-optimize.txt'), 'proguard-rules.pro'
            buildConfigField("long", "VERSION_CODE", "${defaultConfig.versionCode}")
            buildConfigField("String","VERSION_NAME","\"${defaultConfig.versionName}\"")
        }
        release {
            minifyEnabled false
            proguardFiles getDefaultProguardFile('proguard-android-optimize.txt'), 'proguard-rules.pro'
            buildConfigField("long", "VERSION_CODE", "${defaultConfig.versionCode}")
            buildConfigField("String","VERSION_NAME","\"${defaultConfig.versionName}\"")
        }
    }
    compileOptions {
        sourceCompatibility JavaVersion.VERSION_1_8
        targetCompatibility JavaVersion.VERSION_1_8
    }
    namespace 'com.newrelic.videoagent.core'
    lint {
        baseline = file("lint-baseline.xml")
    }
}
dependencies {
    implementation 'androidx.appcompat:appcompat:1.1.0'
    implementation 'com.google.android.material:material:1.1.0'
    implementation 'com.newrelic.agent.android:android-agent:7.6.2'
    testImplementation 'junit:junit:4.+'
    androidTestImplementation 'androidx.test.ext:junit:1.1.1'
    androidTestImplementation 'androidx.test.espresso:espresso-core:3.2.0'
//    implementation 'com.newrelic.agent.android:android-agent:7.6.3'
}
afterEvaluate {
    publishing {
        publications {
            release(MavenPublication) {
                from components.findByName('release')
                groupId = 'com.github.newrelic'
                artifactId = 'NewRelicVideoCore'
                version = "${android.defaultConfig.versionName}"
            }
        }
    }
}<|MERGE_RESOLUTION|>--- conflicted
+++ resolved
@@ -9,12 +9,7 @@
         minSdkVersion 16
         targetSdkVersion 33
         versionCode 9
-<<<<<<< HEAD
         versionName "3.0.1"
-=======
-        versionName "3.0.0"
-
->>>>>>> fe3e16dc
         testInstrumentationRunner "androidx.test.runner.AndroidJUnitRunner"
         consumerProguardFiles "consumer-rules.pro"
     }
@@ -48,7 +43,6 @@
     testImplementation 'junit:junit:4.+'
     androidTestImplementation 'androidx.test.ext:junit:1.1.1'
     androidTestImplementation 'androidx.test.espresso:espresso-core:3.2.0'
-//    implementation 'com.newrelic.agent.android:android-agent:7.6.3'
 }
 afterEvaluate {
     publishing {
